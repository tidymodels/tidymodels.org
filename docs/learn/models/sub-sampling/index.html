--- conflicted
+++ resolved
@@ -2,11 +2,7 @@
 <html xmlns="http://www.w3.org/1999/xhtml" lang="en" xml:lang="en"><head>
 
 <meta charset="utf-8">
-<<<<<<< HEAD
-<meta name="generator" content="quarto-1.2.335">
-=======
 <meta name="generator" content="quarto-1.3.433">
->>>>>>> af9341d2
 
 <meta name="viewport" content="width=device-width, initial-scale=1.0, user-scalable=yes">
 
@@ -22,9 +18,10 @@
 ul.task-list{list-style: none;}
 ul.task-list li input[type="checkbox"] {
   width: 0.8em;
-  margin: 0 0.8em 0.2em -1.6em;
+  margin: 0 0.8em 0.2em -1em; /* quarto-specific, see https://github.com/quarto-dev/quarto-cli/issues/4556 */ 
   vertical-align: middle;
 }
+/* CSS for syntax highlighting */
 pre > code.sourceCode { white-space: pre; position: relative; }
 pre > code.sourceCode > span { display: inline-block; line-height: 1.25; }
 pre > code.sourceCode > span:empty { height: 1.2em; }
@@ -51,43 +48,13 @@
     -khtml-user-select: none; -moz-user-select: none;
     -ms-user-select: none; user-select: none;
     padding: 0 4px; width: 4em;
-    color: #aaaaaa;
   }
-pre.numberSource { margin-left: 3em; border-left: 1px solid #aaaaaa;  padding-left: 4px; }
+pre.numberSource { margin-left: 3em;  padding-left: 4px; }
 div.sourceCode
   {   }
 @media screen {
 pre > code.sourceCode > span > a:first-child::before { text-decoration: underline; }
 }
-code span.al { color: #ff0000; font-weight: bold; } /* Alert */
-code span.an { color: #60a0b0; font-weight: bold; font-style: italic; } /* Annotation */
-code span.at { color: #7d9029; } /* Attribute */
-code span.bn { color: #40a070; } /* BaseN */
-code span.bu { color: #008000; } /* BuiltIn */
-code span.cf { color: #007020; font-weight: bold; } /* ControlFlow */
-code span.ch { color: #4070a0; } /* Char */
-code span.cn { color: #880000; } /* Constant */
-code span.co { color: #60a0b0; font-style: italic; } /* Comment */
-code span.cv { color: #60a0b0; font-weight: bold; font-style: italic; } /* CommentVar */
-code span.do { color: #ba2121; font-style: italic; } /* Documentation */
-code span.dt { color: #902000; } /* DataType */
-code span.dv { color: #40a070; } /* DecVal */
-code span.er { color: #ff0000; font-weight: bold; } /* Error */
-code span.ex { } /* Extension */
-code span.fl { color: #40a070; } /* Float */
-code span.fu { color: #06287e; } /* Function */
-code span.im { color: #008000; font-weight: bold; } /* Import */
-code span.in { color: #60a0b0; font-weight: bold; font-style: italic; } /* Information */
-code span.kw { color: #007020; font-weight: bold; } /* Keyword */
-code span.op { color: #666666; } /* Operator */
-code span.ot { color: #007020; } /* Other */
-code span.pp { color: #bc7a00; } /* Preprocessor */
-code span.sc { color: #4070a0; } /* SpecialChar */
-code span.ss { color: #bb6688; } /* SpecialString */
-code span.st { color: #4070a0; } /* String */
-code span.va { color: #19177c; } /* Variable */
-code span.vs { color: #4070a0; } /* VerbatimString */
-code span.wa { color: #60a0b0; font-weight: bold; font-style: italic; } /* Warning */
 </style>
 
 
@@ -124,7 +91,8 @@
     "search-more-matches-text": "more matches in this document",
     "search-clear-button-title": "Clear",
     "search-detached-cancel-button-title": "Cancel",
-    "search-submit-button-title": "Submit"
+    "search-submit-button-title": "Submit",
+    "search-label": "Search"
   }
 }</script>
 
@@ -143,215 +111,246 @@
     <span class="navbar-title">tidymodels</span>
     </a>
   </div>
+            <div id="quarto-search" class="" title="Search"></div>
           <button class="navbar-toggler" type="button" data-bs-toggle="collapse" data-bs-target="#navbarCollapse" aria-controls="navbarCollapse" aria-expanded="false" aria-label="Toggle navigation" onclick="if (window.quartoToggleHeadroom) { window.quartoToggleHeadroom(); }">
   <span class="navbar-toggler-icon"></span>
 </button>
           <div class="collapse navbar-collapse" id="navbarCollapse">
             <ul class="navbar-nav navbar-nav-scroll ms-auto">
   <li class="nav-item">
-    <a class="nav-link" href="../../../packages/index.html">
+    <a class="nav-link" href="../../../packages/index.html" rel="" target="">
  <span class="menu-text">Packages</span></a>
   </li>  
   <li class="nav-item">
-    <a class="nav-link" href="../../../start/index.html">
+    <a class="nav-link" href="../../../start/index.html" rel="" target="">
  <span class="menu-text">Get Started</span></a>
   </li>  
   <li class="nav-item">
-    <a class="nav-link active" href="../../../learn/index.html" aria-current="page">
+    <a class="nav-link active" href="../../../learn/index.html" rel="" target="" aria-current="page">
  <span class="menu-text">Learn</span></a>
   </li>  
   <li class="nav-item">
-    <a class="nav-link" href="../../../help/index.html">
+    <a class="nav-link" href="../../../help/index.html" rel="" target="">
  <span class="menu-text">Help</span></a>
   </li>  
   <li class="nav-item">
-    <a class="nav-link" href="../../../contribute/index.html">
+    <a class="nav-link" href="../../../contribute/index.html" rel="" target="">
  <span class="menu-text">Contribute</span></a>
   </li>  
   <li class="nav-item">
-    <a class="nav-link" href="../../../about/index.html">
+    <a class="nav-link" href="../../../about/index.html" rel="" target="">
  <span class="menu-text">About</span></a>
   </li>  
   <li class="nav-item">
-    <a class="nav-link" href="../../../find/index.html">
+    <a class="nav-link" href="../../../find/index.html" rel="" target="">
  <span class="menu-text">Find</span></a>
   </li>  
   <li class="nav-item compact">
-    <a class="nav-link" href="https://github.com/tidymodels/"><i class="bi bi-github" role="img" aria-label="GitHub">
+    <a class="nav-link" href="https://github.com/tidymodels/" rel="" target=""><i class="bi bi-github" role="img" aria-label="GitHub">
 </i> 
  <span class="menu-text"></span></a>
   </li>  
 </ul>
-              <div id="quarto-search" class="" title="Search"></div>
+            <div class="quarto-navbar-tools">
+</div>
           </div> <!-- /navcollapse -->
       </div> <!-- /container-fluid -->
     </nav>
-  <nav class="quarto-secondary-nav" data-bs-toggle="collapse" data-bs-target="#quarto-sidebar" aria-controls="quarto-sidebar" aria-expanded="false" aria-label="Toggle sidebar navigation" onclick="if (window.quartoToggleHeadroom) { window.quartoToggleHeadroom(); }">
-    <div class="container-fluid d-flex justify-content-between">
-      <h1 class="quarto-secondary-nav-title">Subsampling for class imbalances</h1>
-      <button type="button" class="quarto-btn-toggle btn" aria-label="Show secondary navigation">
-        <i class="bi bi-chevron-right"></i>
+  <nav class="quarto-secondary-nav">
+    <div class="container-fluid d-flex">
+      <button type="button" class="quarto-btn-toggle btn" data-bs-toggle="collapse" data-bs-target="#quarto-sidebar,#quarto-sidebar-glass" aria-controls="quarto-sidebar" aria-expanded="false" aria-label="Toggle sidebar navigation" onclick="if (window.quartoToggleHeadroom) { window.quartoToggleHeadroom(); }">
+        <i class="bi bi-layout-text-sidebar-reverse"></i>
       </button>
+      <nav class="quarto-page-breadcrumbs" aria-label="breadcrumb"><ol class="breadcrumb"><li class="breadcrumb-item"><a href="../../../learn/models/coefficients/index.html">Create Robust Models</a></li><li class="breadcrumb-item"><a href="../../../learn/models/sub-sampling/index.html">Subsampling for class imbalances</a></li></ol></nav>
+      <a class="flex-grow-1" role="button" data-bs-toggle="collapse" data-bs-target="#quarto-sidebar,#quarto-sidebar-glass" aria-controls="quarto-sidebar" aria-expanded="false" aria-label="Toggle sidebar navigation" onclick="if (window.quartoToggleHeadroom) { window.quartoToggleHeadroom(); }">      
+      </a>
     </div>
   </nav>
 </header>
 <!-- content -->
 <div id="quarto-content" class="quarto-container page-columns page-rows-contents page-layout-article page-navbar">
 <!-- sidebar -->
-  <nav id="quarto-sidebar" class="sidebar collapse sidebar-navigation floating overflow-auto">
+  <nav id="quarto-sidebar" class="sidebar collapse collapse-horizontal sidebar-navigation floating overflow-auto">
     <div class="sidebar-menu-container"> 
     <ul class="list-unstyled mt-1">
         <li class="sidebar-item">
   <div class="sidebar-item-container"> 
-  <a href="../../../learn/index.html" class="sidebar-item-text sidebar-link">Learn</a>
+  <a href="../../../learn/index.html" class="sidebar-item-text sidebar-link">
+ <span class="menu-text">Learn</span></a>
   </div>
 </li>
         <li class="sidebar-item sidebar-item-section">
       <div class="sidebar-item-container"> 
-            <a class="sidebar-item-text sidebar-link text-start collapsed" data-bs-toggle="collapse" data-bs-target="#quarto-sidebar-section-1" aria-expanded="false">Perform Statistical Analyses</a>
-          <a class="sidebar-item-toggle text-start collapsed" data-bs-toggle="collapse" data-bs-target="#quarto-sidebar-section-1" aria-expanded="false">
+            <a class="sidebar-item-text sidebar-link text-start collapsed" data-bs-toggle="collapse" data-bs-target="#quarto-sidebar-section-1" aria-expanded="false">
+ <span class="menu-text">Perform Statistical Analyses</span></a>
+          <a class="sidebar-item-toggle text-start collapsed" data-bs-toggle="collapse" data-bs-target="#quarto-sidebar-section-1" aria-expanded="false" aria-label="Toggle section">
             <i class="bi bi-chevron-right ms-2"></i>
           </a> 
       </div>
       <ul id="quarto-sidebar-section-1" class="collapse list-unstyled sidebar-section depth1 ">  
           <li class="sidebar-item">
   <div class="sidebar-item-container"> 
-  <a href="../../../learn/statistics/bootstrap/index.html" class="sidebar-item-text sidebar-link">Bootstrap resampling and tidy regression models</a>
-  </div>
-</li>
-          <li class="sidebar-item">
-  <div class="sidebar-item-container"> 
-  <a href="../../../learn/statistics/infer/index.html" class="sidebar-item-text sidebar-link">Hypothesis testing using resampling and tidy data</a>
-  </div>
-</li>
-          <li class="sidebar-item">
-  <div class="sidebar-item-container"> 
-  <a href="../../../learn/statistics/k-means/index.html" class="sidebar-item-text sidebar-link">K-means clustering with tidy data principles</a>
-  </div>
-</li>
-          <li class="sidebar-item">
-  <div class="sidebar-item-container"> 
-  <a href="../../../learn/statistics/tidy-analysis/index.html" class="sidebar-item-text sidebar-link">Correlation and regression fundamentals with tidy data principles</a>
-  </div>
-</li>
-          <li class="sidebar-item">
-  <div class="sidebar-item-container"> 
-  <a href="../../../learn/statistics/xtabs/index.html" class="sidebar-item-text sidebar-link">Statistical analysis of contingency tables</a>
+  <a href="../../../learn/statistics/bootstrap/index.html" class="sidebar-item-text sidebar-link">
+ <span class="menu-text">Bootstrap resampling and tidy regression models</span></a>
+  </div>
+</li>
+          <li class="sidebar-item">
+  <div class="sidebar-item-container"> 
+  <a href="../../../learn/statistics/infer/index.html" class="sidebar-item-text sidebar-link">
+ <span class="menu-text">Hypothesis testing using resampling and tidy data</span></a>
+  </div>
+</li>
+          <li class="sidebar-item">
+  <div class="sidebar-item-container"> 
+  <a href="../../../learn/statistics/k-means/index.html" class="sidebar-item-text sidebar-link">
+ <span class="menu-text">K-means clustering with tidy data principles</span></a>
+  </div>
+</li>
+          <li class="sidebar-item">
+  <div class="sidebar-item-container"> 
+  <a href="../../../learn/statistics/tidy-analysis/index.html" class="sidebar-item-text sidebar-link">
+ <span class="menu-text">Correlation and regression fundamentals with tidy data principles</span></a>
+  </div>
+</li>
+          <li class="sidebar-item">
+  <div class="sidebar-item-container"> 
+  <a href="../../../learn/statistics/xtabs/index.html" class="sidebar-item-text sidebar-link">
+ <span class="menu-text">Statistical analysis of contingency tables</span></a>
   </div>
 </li>
       </ul>
   </li>
         <li class="sidebar-item sidebar-item-section">
       <div class="sidebar-item-container"> 
-            <a class="sidebar-item-text sidebar-link text-start" data-bs-toggle="collapse" data-bs-target="#quarto-sidebar-section-2" aria-expanded="true">Create Robust Models</a>
-          <a class="sidebar-item-toggle text-start" data-bs-toggle="collapse" data-bs-target="#quarto-sidebar-section-2" aria-expanded="true">
+            <a class="sidebar-item-text sidebar-link text-start" data-bs-toggle="collapse" data-bs-target="#quarto-sidebar-section-2" aria-expanded="true">
+ <span class="menu-text">Create Robust Models</span></a>
+          <a class="sidebar-item-toggle text-start" data-bs-toggle="collapse" data-bs-target="#quarto-sidebar-section-2" aria-expanded="true" aria-label="Toggle section">
             <i class="bi bi-chevron-right ms-2"></i>
           </a> 
       </div>
       <ul id="quarto-sidebar-section-2" class="collapse list-unstyled sidebar-section depth1 show">  
           <li class="sidebar-item">
   <div class="sidebar-item-container"> 
-  <a href="../../../learn/models/coefficients/index.html" class="sidebar-item-text sidebar-link">Working with model coefficients</a>
-  </div>
-</li>
-          <li class="sidebar-item">
-  <div class="sidebar-item-container"> 
-  <a href="../../../learn/models/parsnip-nnet/index.html" class="sidebar-item-text sidebar-link">Classification models using a neural network</a>
-  </div>
-</li>
-          <li class="sidebar-item">
-  <div class="sidebar-item-container"> 
-  <a href="../../../learn/models/parsnip-ranger-glmnet/index.html" class="sidebar-item-text sidebar-link">Regression models two ways</a>
-  </div>
-</li>
-          <li class="sidebar-item">
-  <div class="sidebar-item-container"> 
-  <a href="../../../learn/models/pls/index.html" class="sidebar-item-text sidebar-link">Multivariate analysis using partial least squares</a>
-  </div>
-</li>
-          <li class="sidebar-item">
-  <div class="sidebar-item-container"> 
-  <a href="../../../learn/models/sub-sampling/index.html" class="sidebar-item-text sidebar-link active">Subsampling for class imbalances</a>
-  </div>
-</li>
-          <li class="sidebar-item">
-  <div class="sidebar-item-container"> 
-  <a href="../../../learn/models/time-series/index.html" class="sidebar-item-text sidebar-link">Modeling time series with tidy resampling</a>
-  </div>
-</li>
-          <li class="sidebar-item">
-  <div class="sidebar-item-container"> 
-  <a href="../../../learn/models/conformal-regression/index.html" class="sidebar-item-text sidebar-link">Conformal inference for regression models</a>
+  <a href="../../../learn/models/coefficients/index.html" class="sidebar-item-text sidebar-link">
+ <span class="menu-text">Working with model coefficients</span></a>
+  </div>
+</li>
+          <li class="sidebar-item">
+  <div class="sidebar-item-container"> 
+  <a href="../../../learn/models/parsnip-nnet/index.html" class="sidebar-item-text sidebar-link">
+ <span class="menu-text">Classification models using a neural network</span></a>
+  </div>
+</li>
+          <li class="sidebar-item">
+  <div class="sidebar-item-container"> 
+  <a href="../../../learn/models/parsnip-ranger-glmnet/index.html" class="sidebar-item-text sidebar-link">
+ <span class="menu-text">Regression models two ways</span></a>
+  </div>
+</li>
+          <li class="sidebar-item">
+  <div class="sidebar-item-container"> 
+  <a href="../../../learn/models/pls/index.html" class="sidebar-item-text sidebar-link">
+ <span class="menu-text">Multivariate analysis using partial least squares</span></a>
+  </div>
+</li>
+          <li class="sidebar-item">
+  <div class="sidebar-item-container"> 
+  <a href="../../../learn/models/sub-sampling/index.html" class="sidebar-item-text sidebar-link active">
+ <span class="menu-text">Subsampling for class imbalances</span></a>
+  </div>
+</li>
+          <li class="sidebar-item">
+  <div class="sidebar-item-container"> 
+  <a href="../../../learn/models/time-series/index.html" class="sidebar-item-text sidebar-link">
+ <span class="menu-text">Modeling time series with tidy resampling</span></a>
+  </div>
+</li>
+          <li class="sidebar-item">
+  <div class="sidebar-item-container"> 
+  <a href="../../../learn/models/conformal-regression/index.html" class="sidebar-item-text sidebar-link">
+ <span class="menu-text">Conformal inference for regression models</span></a>
   </div>
 </li>
       </ul>
   </li>
         <li class="sidebar-item sidebar-item-section">
       <div class="sidebar-item-container"> 
-            <a class="sidebar-item-text sidebar-link text-start collapsed" data-bs-toggle="collapse" data-bs-target="#quarto-sidebar-section-3" aria-expanded="false">Develop custom modeling tools</a>
-          <a class="sidebar-item-toggle text-start collapsed" data-bs-toggle="collapse" data-bs-target="#quarto-sidebar-section-3" aria-expanded="false">
+            <a class="sidebar-item-text sidebar-link text-start collapsed" data-bs-toggle="collapse" data-bs-target="#quarto-sidebar-section-3" aria-expanded="false">
+ <span class="menu-text">Develop custom modeling tools</span></a>
+          <a class="sidebar-item-toggle text-start collapsed" data-bs-toggle="collapse" data-bs-target="#quarto-sidebar-section-3" aria-expanded="false" aria-label="Toggle section">
             <i class="bi bi-chevron-right ms-2"></i>
           </a> 
       </div>
       <ul id="quarto-sidebar-section-3" class="collapse list-unstyled sidebar-section depth1 ">  
           <li class="sidebar-item">
   <div class="sidebar-item-container"> 
-  <a href="../../../learn/develop/broom/index.html" class="sidebar-item-text sidebar-link">Create your own broom tidier methods</a>
-  </div>
-</li>
-          <li class="sidebar-item">
-  <div class="sidebar-item-container"> 
-  <a href="../../../learn/develop/metrics/index.html" class="sidebar-item-text sidebar-link">Custom performance metrics</a>
-  </div>
-</li>
-          <li class="sidebar-item">
-  <div class="sidebar-item-container"> 
-  <a href="../../../learn/develop/models/index.html" class="sidebar-item-text sidebar-link">How to build a parsnip model</a>
-  </div>
-</li>
-          <li class="sidebar-item">
-  <div class="sidebar-item-container"> 
-  <a href="../../../learn/develop/parameters/index.html" class="sidebar-item-text sidebar-link">How to create a tuning parameter function</a>
-  </div>
-</li>
-          <li class="sidebar-item">
-  <div class="sidebar-item-container"> 
-  <a href="../../../learn/develop/recipes/index.html" class="sidebar-item-text sidebar-link">Create your own recipe step function</a>
+  <a href="../../../learn/develop/broom/index.html" class="sidebar-item-text sidebar-link">
+ <span class="menu-text">Create your own broom tidier methods</span></a>
+  </div>
+</li>
+          <li class="sidebar-item">
+  <div class="sidebar-item-container"> 
+  <a href="../../../learn/develop/metrics/index.html" class="sidebar-item-text sidebar-link">
+ <span class="menu-text">Custom performance metrics</span></a>
+  </div>
+</li>
+          <li class="sidebar-item">
+  <div class="sidebar-item-container"> 
+  <a href="../../../learn/develop/models/index.html" class="sidebar-item-text sidebar-link">
+ <span class="menu-text">How to build a parsnip model</span></a>
+  </div>
+</li>
+          <li class="sidebar-item">
+  <div class="sidebar-item-container"> 
+  <a href="../../../learn/develop/parameters/index.html" class="sidebar-item-text sidebar-link">
+ <span class="menu-text">How to create a tuning parameter function</span></a>
+  </div>
+</li>
+          <li class="sidebar-item">
+  <div class="sidebar-item-container"> 
+  <a href="../../../learn/develop/recipes/index.html" class="sidebar-item-text sidebar-link">
+ <span class="menu-text">Create your own recipe step function</span></a>
   </div>
 </li>
       </ul>
   </li>
         <li class="sidebar-item sidebar-item-section">
       <div class="sidebar-item-container"> 
-            <a class="sidebar-item-text sidebar-link text-start collapsed" data-bs-toggle="collapse" data-bs-target="#quarto-sidebar-section-4" aria-expanded="false">Tune, compare, and work with your models</a>
-          <a class="sidebar-item-toggle text-start collapsed" data-bs-toggle="collapse" data-bs-target="#quarto-sidebar-section-4" aria-expanded="false">
+            <a class="sidebar-item-text sidebar-link text-start collapsed" data-bs-toggle="collapse" data-bs-target="#quarto-sidebar-section-4" aria-expanded="false">
+ <span class="menu-text">Tune, compare, and work with your models</span></a>
+          <a class="sidebar-item-toggle text-start collapsed" data-bs-toggle="collapse" data-bs-target="#quarto-sidebar-section-4" aria-expanded="false" aria-label="Toggle section">
             <i class="bi bi-chevron-right ms-2"></i>
           </a> 
       </div>
       <ul id="quarto-sidebar-section-4" class="collapse list-unstyled sidebar-section depth1 ">  
           <li class="sidebar-item">
   <div class="sidebar-item-container"> 
-  <a href="../../../learn/work/bayes-opt/index.html" class="sidebar-item-text sidebar-link">Iterative Bayesian optimization of a classification model</a>
-  </div>
-</li>
-          <li class="sidebar-item">
-  <div class="sidebar-item-container"> 
-  <a href="../../../learn/work/case-weights/index.html" class="sidebar-item-text sidebar-link">Creating case weights based on time</a>
-  </div>
-</li>
-          <li class="sidebar-item">
-  <div class="sidebar-item-container"> 
-  <a href="../../../learn/work/nested-resampling/index.html" class="sidebar-item-text sidebar-link">Nested resampling</a>
-  </div>
-</li>
-          <li class="sidebar-item">
-  <div class="sidebar-item-container"> 
-  <a href="../../../learn/work/tune-svm/index.html" class="sidebar-item-text sidebar-link">Model tuning via grid search</a>
-  </div>
-</li>
-          <li class="sidebar-item">
-  <div class="sidebar-item-container"> 
-  <a href="../../../learn/work/tune-text/index.html" class="sidebar-item-text sidebar-link">Tuning text models</a>
+  <a href="../../../learn/work/bayes-opt/index.html" class="sidebar-item-text sidebar-link">
+ <span class="menu-text">Iterative Bayesian optimization of a classification model</span></a>
+  </div>
+</li>
+          <li class="sidebar-item">
+  <div class="sidebar-item-container"> 
+  <a href="../../../learn/work/case-weights/index.html" class="sidebar-item-text sidebar-link">
+ <span class="menu-text">Creating case weights based on time</span></a>
+  </div>
+</li>
+          <li class="sidebar-item">
+  <div class="sidebar-item-container"> 
+  <a href="../../../learn/work/nested-resampling/index.html" class="sidebar-item-text sidebar-link">
+ <span class="menu-text">Nested resampling</span></a>
+  </div>
+</li>
+          <li class="sidebar-item">
+  <div class="sidebar-item-container"> 
+  <a href="../../../learn/work/tune-svm/index.html" class="sidebar-item-text sidebar-link">
+ <span class="menu-text">Model tuning via grid search</span></a>
+  </div>
+</li>
+          <li class="sidebar-item">
+  <div class="sidebar-item-container"> 
+  <a href="../../../learn/work/tune-text/index.html" class="sidebar-item-text sidebar-link">
+ <span class="menu-text">Tuning text models</span></a>
   </div>
 </li>
       </ul>
@@ -359,6 +358,7 @@
     </ul>
     </div>
 </nav>
+<div id="quarto-sidebar-glass" data-bs-toggle="collapse" data-bs-target="#quarto-sidebar,#quarto-sidebar-glass"></div>
 <!-- margin-sidebar -->
     <div id="quarto-margin-sidebar" class="sidebar margin-sidebar">
         <nav id="TOC" role="doc-toc" class="toc-active">
@@ -378,7 +378,7 @@
 
 <header id="title-block-header" class="quarto-title-block default">
 <div class="quarto-title">
-<h1 class="title d-none d-lg-block">Subsampling for class imbalances</h1>
+<h1 class="title">Subsampling for class imbalances</h1>
   <div class="quarto-categories">
     <div class="quarto-category">model fitting</div>
     <div class="quarto-category">pre-processing</div>
@@ -660,9 +660,23 @@
     icon: icon
   };
   anchorJS.add('.anchored');
+  const isCodeAnnotation = (el) => {
+    for (const clz of el.classList) {
+      if (clz.startsWith('code-annotation-')) {                     
+        return true;
+      }
+    }
+    return false;
+  }
   const clipboard = new window.ClipboardJS('.code-copy-button', {
-    target: function(trigger) {
-      return trigger.previousElementSibling;
+    text: function(trigger) {
+      const codeEl = trigger.previousElementSibling.cloneNode(true);
+      for (const childEl of codeEl.children) {
+        if (isCodeAnnotation(childEl)) {
+          childEl.remove();
+        }
+      }
+      return codeEl.innerText;
     }
   });
   clipboard.on('success', function(e) {
@@ -727,6 +741,92 @@
       return note.innerHTML;
     });
   }
+      let selectedAnnoteEl;
+      const selectorForAnnotation = ( cell, annotation) => {
+        let cellAttr = 'data-code-cell="' + cell + '"';
+        let lineAttr = 'data-code-annotation="' +  annotation + '"';
+        const selector = 'span[' + cellAttr + '][' + lineAttr + ']';
+        return selector;
+      }
+      const selectCodeLines = (annoteEl) => {
+        const doc = window.document;
+        const targetCell = annoteEl.getAttribute("data-target-cell");
+        const targetAnnotation = annoteEl.getAttribute("data-target-annotation");
+        const annoteSpan = window.document.querySelector(selectorForAnnotation(targetCell, targetAnnotation));
+        const lines = annoteSpan.getAttribute("data-code-lines").split(",");
+        const lineIds = lines.map((line) => {
+          return targetCell + "-" + line;
+        })
+        let top = null;
+        let height = null;
+        let parent = null;
+        if (lineIds.length > 0) {
+            //compute the position of the single el (top and bottom and make a div)
+            const el = window.document.getElementById(lineIds[0]);
+            top = el.offsetTop;
+            height = el.offsetHeight;
+            parent = el.parentElement.parentElement;
+          if (lineIds.length > 1) {
+            const lastEl = window.document.getElementById(lineIds[lineIds.length - 1]);
+            const bottom = lastEl.offsetTop + lastEl.offsetHeight;
+            height = bottom - top;
+          }
+          if (top !== null && height !== null && parent !== null) {
+            // cook up a div (if necessary) and position it 
+            let div = window.document.getElementById("code-annotation-line-highlight");
+            if (div === null) {
+              div = window.document.createElement("div");
+              div.setAttribute("id", "code-annotation-line-highlight");
+              div.style.position = 'absolute';
+              parent.appendChild(div);
+            }
+            div.style.top = top - 2 + "px";
+            div.style.height = height + 4 + "px";
+            let gutterDiv = window.document.getElementById("code-annotation-line-highlight-gutter");
+            if (gutterDiv === null) {
+              gutterDiv = window.document.createElement("div");
+              gutterDiv.setAttribute("id", "code-annotation-line-highlight-gutter");
+              gutterDiv.style.position = 'absolute';
+              const codeCell = window.document.getElementById(targetCell);
+              const gutter = codeCell.querySelector('.code-annotation-gutter');
+              gutter.appendChild(gutterDiv);
+            }
+            gutterDiv.style.top = top - 2 + "px";
+            gutterDiv.style.height = height + 4 + "px";
+          }
+          selectedAnnoteEl = annoteEl;
+        }
+      };
+      const unselectCodeLines = () => {
+        const elementsIds = ["code-annotation-line-highlight", "code-annotation-line-highlight-gutter"];
+        elementsIds.forEach((elId) => {
+          const div = window.document.getElementById(elId);
+          if (div) {
+            div.remove();
+          }
+        });
+        selectedAnnoteEl = undefined;
+      };
+      // Attach click handler to the DT
+      const annoteDls = window.document.querySelectorAll('dt[data-target-cell]');
+      for (const annoteDlNode of annoteDls) {
+        annoteDlNode.addEventListener('click', (event) => {
+          const clickedEl = event.target;
+          if (clickedEl !== selectedAnnoteEl) {
+            unselectCodeLines();
+            const activeEl = window.document.querySelector('dt[data-target-cell].code-annotation-active');
+            if (activeEl) {
+              activeEl.classList.remove('code-annotation-active');
+            }
+            selectCodeLines(clickedEl);
+            clickedEl.classList.add('code-annotation-active');
+          } else {
+            // Unselect the line
+            unselectCodeLines();
+            clickedEl.classList.remove('code-annotation-active');
+          }
+        });
+      }
   const findCites = (el) => {
     const parentEl = el.parentElement;
     if (parentEl) {
@@ -770,6 +870,9 @@
 <footer class="footer">
   <div class="nav-footer">
     <div class="nav-footer-left">Proudly supported by <a href="https://posit.co"><img src="https://www.rstudio.com/assets/img/posit-logo-fullcolor-TM.svg" class="img-fluid" alt="Posit" width="65"></a></div>   
+    <div class="nav-footer-center">
+      &nbsp;
+    </div>
     <div class="nav-footer-right"><a onclick="window.scrollTo({ top: 0, behavior: 'smooth' }); return false;" role="button"> <i class="fa-solid fa-chevron-up" aria-label="chevron-up"></i> </a></div>
   </div>
 </footer>
