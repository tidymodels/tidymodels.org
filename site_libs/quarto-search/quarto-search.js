--- conflicted
+++ resolved
@@ -375,8 +375,6 @@
     focusSearchInput();
   };
 
-<<<<<<< HEAD
-=======
   document.addEventListener("keyup", (event) => {
     const { key } = event;
     const kbds = quartoSearchOptions["keyboard-shortcut"];
@@ -403,7 +401,6 @@
     }
   });
 
->>>>>>> 918d48c1
   // Remove the labeleledby attribute since it is pointing
   // to a non-existent label
   if (quartoSearchOptions.type === "overlay") {
@@ -674,22 +671,6 @@
 /* Search Index Handling */
 // create the index
 var fuseIndex = undefined;
-<<<<<<< HEAD
-async function readSearchData() {
-  // Initialize the search index on demand
-  if (fuseIndex === undefined) {
-    // create fuse index
-    const options = {
-      keys: [
-        { name: "title", weight: 20 },
-        { name: "section", weight: 20 },
-        { name: "text", weight: 10 },
-      ],
-      ignoreLocation: true,
-      threshold: 0.1,
-    };
-    const fuse = new window.Fuse([], options);
-=======
 var shownWarning = false;
 
 // fuse index options
@@ -714,7 +695,6 @@
       return;
     }
     const fuse = new window.Fuse([], kFuseIndexOptions);
->>>>>>> 918d48c1
 
     // fetch the main search.json
     const response = await fetch(offsetURL("search.json"));
